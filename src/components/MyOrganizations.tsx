--- conflicted
+++ resolved
@@ -323,10 +323,5 @@
   );
 };
 
-<<<<<<< HEAD
 export default MyOrganizations;
-=======
-export default MyOrganizations;
-
-
->>>>>>> 2f4cc060
+//abc